# It may be tempting to add parens around each individual clause in this expression, but Travis then builds pushes anyway
if: branch = master OR branch =~ ^release/ OR tag IS present
language: go
go: 1.11
sudo: true # give us 7.5GB and >2 bursted cores.
git:
  depth: false
before_install:
    - git clone https://github.com/pulumi/scripts ${GOPATH}/src/github.com/pulumi/scripts
    - source ${GOPATH}/src/github.com/pulumi/scripts/ci/prepare-environment.sh
    - source ${PULUMI_SCRIPTS}/ci/keep-failed-tests.sh
install:
    - source ${PULUMI_SCRIPTS}/ci/install-common-toolchain.sh
    # Install Docker
    - curl -fsSL https://download.docker.com/linux/ubuntu/gpg | sudo apt-key add -
    - sudo add-apt-repository "deb [arch=amd64] https://download.docker.com/linux/ubuntu $(lsb_release -cs) stable"
    - sudo apt-get update
    - sudo apt-get -y install docker-ce=17.09.0~ce-0~ubuntu
    - docker version
    # Install Pulumi
<<<<<<< HEAD
    - curl -L https://get.pulumi.com/ | bash -s -- --version 0.16.0-rc1
=======
    - curl -L https://get.pulumi.com/ | bash -s -- --version 0.16.2
>>>>>>> d290510c
    - export PATH=$HOME/.pulumi/bin:$PATH
before_script:
    - ${PULUMI_SCRIPTS}/ci/ensure-dependencies
script:
    - make travis_${TRAVIS_EVENT_TYPE}
after_failure:
    - ${PULUMI_SCRIPTS}/ci/upload-failed-tests
notifications:
    webhooks: https://ufci1w66n3.execute-api.us-west-2.amazonaws.com/stage/travis<|MERGE_RESOLUTION|>--- conflicted
+++ resolved
@@ -18,11 +18,7 @@
     - sudo apt-get -y install docker-ce=17.09.0~ce-0~ubuntu
     - docker version
     # Install Pulumi
-<<<<<<< HEAD
-    - curl -L https://get.pulumi.com/ | bash -s -- --version 0.16.0-rc1
-=======
     - curl -L https://get.pulumi.com/ | bash -s -- --version 0.16.2
->>>>>>> d290510c
     - export PATH=$HOME/.pulumi/bin:$PATH
 before_script:
     - ${PULUMI_SCRIPTS}/ci/ensure-dependencies
