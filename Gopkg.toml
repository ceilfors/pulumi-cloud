required = ["github.com/pulumi/pulumi-aws"]

[[override]]
  name = "github.com/pulumi/pulumi"
<<<<<<< HEAD
  branch = "release/0.12"

[[override]]
  name = "github.com/pulumi/pulumi-aws"
  branch = "release/0.12"
=======
  revision = "4f3d2366064de9a0098b959a05ba1aa1d95c7e0b"
>>>>>>> 69536f59

[[constraint]]
  name = "github.com/stretchr/testify"
  version = "1.1.4"<|MERGE_RESOLUTION|>--- conflicted
+++ resolved
@@ -2,15 +2,7 @@
 
 [[override]]
   name = "github.com/pulumi/pulumi"
-<<<<<<< HEAD
   branch = "release/0.12"
-
-[[override]]
-  name = "github.com/pulumi/pulumi-aws"
-  branch = "release/0.12"
-=======
-  revision = "4f3d2366064de9a0098b959a05ba1aa1d95c7e0b"
->>>>>>> 69536f59
 
 [[constraint]]
   name = "github.com/stretchr/testify"
