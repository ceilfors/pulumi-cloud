--- conflicted
+++ resolved
@@ -38,40 +38,6 @@
 		return
 	}
 	examples := []integration.ProgramTestOptions{
-<<<<<<< HEAD
-		/* 		{
-			Dir: path.Join(cwd, "tests/unit"),
-			Config: map[string]string{
-				"aws:region":                  fargateRegion,
-				"cloud:provider":              "aws",
-				"cloud-aws:useFargate":        "true",
-				"cloud-aws:usePrivateNetwork": "true",
-			},
-			Dependencies: []string{
-				"@pulumi/cloud",
-				"@pulumi/cloud-aws",
-			},
-			ExtraRuntimeValidation: func(t *testing.T, stackInfo integration.RuntimeValidationStackInfo) {
-				hitUnitTestsEndpoint(t, stackInfo)
-			},
-			EditDirs: []integration.EditDir{
-				{
-					Dir: cwd + "/tests/unit/variants/update1",
-					ExtraRuntimeValidation: func(t *testing.T, stackInfo integration.RuntimeValidationStackInfo) {
-						hitUnitTestsEndpoint(t, stackInfo)
-					},
-				},
-				{
-					Dir: cwd + "/tests/unit/variants/update2",
-					ExtraRuntimeValidation: func(t *testing.T, stackInfo integration.RuntimeValidationStackInfo) {
-						hitUnitTestsEndpoint(t, stackInfo)
-					},
-				},
-			},
-		}, */
-
-=======
->>>>>>> 10afff48
 		{
 			Dir: path.Join(cwd, "/tests/performance"),
 			Config: map[string]string{
