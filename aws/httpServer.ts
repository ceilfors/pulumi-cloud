--- conflicted
+++ resolved
@@ -33,13 +33,8 @@
 
     public constructor(
         name: string,
-<<<<<<< HEAD
         createRequestListener: RequestListenerFactory,
-        opts: pulumi.ComponentResourceOptions) {
-=======
-        createRequestListener: cloud.RequestListenerFactory,
         opts: pulumi.ComponentResourceOptions = {}) {
->>>>>>> 4949ffa6
 
         super("cloud:httpserver:HttpServer", name, {}, opts);
 
