{
    "name": "@pulumi/cloud-aws",
    "version": "${VERSION}",
    "description": "An implementation of the Pulumi Framework for targeting Amazon Web Services (AWS).",
    "keywords": [
        "pulumi",
        "cloud",
        "aws"
    ],
    "homepage": "https://pulumi.io/cloud-aws",
    "repository": "https://github.com/pulumi/pulumi-cloud",
    "dependencies": {
        "@pulumi/aws": "^0.12.0",
        "@pulumi/aws-infra": "=0.1.0-dev-1525729239-gf7a40fd",
        "@pulumi/pulumi": "^0.12.0",
        "mime": "^2.0.3",
        "semver": "^5.4.0"
    },
    "devDependencies": {
        "@types/aws-sdk": "^2.7.0",
        "@types/node": "^8.0.26",
        "@types/mime": "^2.0.0",
        "@types/semver": "^5.4.0",
        "tslint": "^5.7.0",
        "typescript": "^2.6.2"
    },
    "peerDependencies": {
<<<<<<< HEAD
        "@pulumi/aws": "^0.12.0",
        "@pulumi/cloud": "${VERSION}",
        "@pulumi/pulumi": "^0.12.0"
=======
        "@pulumi/cloud": "${VERSION}"
>>>>>>> 69536f59
    }
}<|MERGE_RESOLUTION|>--- conflicted
+++ resolved
@@ -25,12 +25,6 @@
         "typescript": "^2.6.2"
     },
     "peerDependencies": {
-<<<<<<< HEAD
-        "@pulumi/aws": "^0.12.0",
-        "@pulumi/cloud": "${VERSION}",
-        "@pulumi/pulumi": "^0.12.0"
-=======
         "@pulumi/cloud": "${VERSION}"
->>>>>>> 69536f59
     }
 }