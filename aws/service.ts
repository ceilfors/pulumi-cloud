--- conflicted
+++ resolved
@@ -179,14 +179,11 @@
 // computeImage turns the `image`, `function` or `build` setting on a
 // `cloud.Container` into a valid Docker image name which can be used in an ECS
 // TaskDefinition.
-<<<<<<< HEAD
+
 async function computeImage(
     container: cloud.Container,
     repository: aws.ecr.Repository | undefined): Promise<ImageOptions> {
-=======
-async function computeImage(container: cloud.Container): Promise<ImageOptions> {
     const environment: { name: string, value: string }[] = ecsEnvironmentFromMap(container.environment);
->>>>>>> 231bb08f
     if (container.image) {
         return { image: container.image, environment: environment };
     } else if (container.build) {
