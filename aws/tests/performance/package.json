{
    "name": "performance",
    "version": "0.1",
    "main": "bin/index.js",
    "typings": "bin/index.d.ts",
    "scripts": {
        "build": "tsc"
    },
    "dependencies": {
<<<<<<< HEAD
        "@pulumi/pulumi": "^0.12.2"
=======
        "datadog-metrics": "^0.6.1",
        "@pulumi/pulumi": "^0.12.3"
>>>>>>> cad17d51
    },
    "devDependencies": {
        "@types/datadog-metrics": "^0.4.0",
        "@types/debug": "^0.0.30",
<<<<<<< HEAD
        "@types/node": "^8.0.26",
        "datadog-metrics": "^0.6.1",
        "debug": "^3.1.0",
        "typescript": "^2.1.4"
=======
        "typescript": "^2.1.4",
        "debug": "^3.1.0"
>>>>>>> cad17d51
    },
    "peerDependencies": {
        "@pulumi/cloud": "latest"
    }
}<|MERGE_RESOLUTION|>--- conflicted
+++ resolved
@@ -7,25 +7,14 @@
         "build": "tsc"
     },
     "dependencies": {
-<<<<<<< HEAD
-        "@pulumi/pulumi": "^0.12.2"
-=======
         "datadog-metrics": "^0.6.1",
         "@pulumi/pulumi": "^0.12.3"
->>>>>>> cad17d51
     },
     "devDependencies": {
         "@types/datadog-metrics": "^0.4.0",
         "@types/debug": "^0.0.30",
-<<<<<<< HEAD
-        "@types/node": "^8.0.26",
-        "datadog-metrics": "^0.6.1",
-        "debug": "^3.1.0",
-        "typescript": "^2.1.4"
-=======
         "typescript": "^2.1.4",
         "debug": "^3.1.0"
->>>>>>> cad17d51
     },
     "peerDependencies": {
         "@pulumi/cloud": "latest"
