// Copyright 2016-2018, Pulumi Corporation.
//
// Licensed under the Apache License, Version 2.0 (the "License");
// you may not use this file except in compliance with the License.
// You may obtain a copy of the License at
//
//     http://www.apache.org/licenses/LICENSE-2.0
//
// Unless required by applicable law or agreed to in writing, software
// distributed under the License is distributed on an "AS IS" BASIS,
// WITHOUT WARRANTIES OR CONDITIONS OF ANY KIND, either express or implied.
// See the License for the specific language governing permissions and
// limitations under the License.

import * as aws from "@pulumi/aws";
import * as cloud from "@pulumi/cloud";
import * as pulumi from "@pulumi/pulumi";

<<<<<<< HEAD
import * as callback from "./callback";

export type StreamHandler<T> = callback.AwsCallback<(item: T) => Promise<void>>;
=======
import { createCallbackFunction } from "./function";
>>>>>>> f6079712

export class Topic<T> extends pulumi.ComponentResource implements cloud.Topic<T> {
    private readonly name: string;
    public readonly topic: aws.sns.Topic;
    public readonly subscriptions: aws.sns.TopicSubscription[];

    public readonly publish: (item: T) => Promise<void>;

    // Outside API (constructor and methods)

    constructor(name: string, opts?: pulumi.ResourceOptions) {
        super("cloud:topic:Topic", name, {}, opts);

        this.name = name;
        this.topic = new aws.sns.Topic(name, {}, { parent: this });
        this.subscriptions = [];
        const topicId = this.topic.id;

        this.publish = async (item) => {
            const awssdk = await import("aws-sdk");
            const snsconn = new awssdk.SNS();
            const result = await snsconn.publish({
                Message: JSON.stringify(item),
                TopicArn: topicId.get(),
            }).promise();
        };

        this.registerOutputs({
            topic: this.topic,
        });
    }

    public subscribe(name: string, handler: StreamHandler<T>) {
        const subscriptionName = this.name + "_" + name;

        const data = callback.getOrCreateAwsCallbackData(handler);
        const handlerFunc = data.function;

        const eventHandler: aws.sns.TopicEventHandler = (ev, context, callback) => {
            Promise.all(ev.Records.map(async (record) => {
                await handlerFunc(JSON.parse(record.Sns.Message));
            })).then(() => callback(undefined, undefined), err => callback(err, undefined));
        };

<<<<<<< HEAD
        const lambda = callback.createCallbackFunction(subscriptionName, eventHandler, data, { parent: this });
        this.topic.onEvent(subscriptionName, lambda, {}, { parent: this });
=======
        // Create the CallbackFunction in the cloud layer as opposed to just passing the javascript
        // callback down to pulumi-aws directly.  This ensures that the right configuration values
        // are used that will appropriately respect user settings around things like
        // codepaths/policies etc.
        const opts = { parent: this };
        const lambda = createCallbackFunction(
            name, eventHandler, /*isFactoryFunction:*/ false, opts);

        this.topic.onEvent(subscriptionName, eventHandler, {}, opts);
>>>>>>> f6079712
    }
}<|MERGE_RESOLUTION|>--- conflicted
+++ resolved
@@ -16,13 +16,9 @@
 import * as cloud from "@pulumi/cloud";
 import * as pulumi from "@pulumi/pulumi";
 
-<<<<<<< HEAD
 import * as callback from "./callback";
 
 export type StreamHandler<T> = callback.AwsCallback<(item: T) => Promise<void>>;
-=======
-import { createCallbackFunction } from "./function";
->>>>>>> f6079712
 
 export class Topic<T> extends pulumi.ComponentResource implements cloud.Topic<T> {
     private readonly name: string;
@@ -67,19 +63,13 @@
             })).then(() => callback(undefined, undefined), err => callback(err, undefined));
         };
 
-<<<<<<< HEAD
-        const lambda = callback.createCallbackFunction(subscriptionName, eventHandler, data, { parent: this });
-        this.topic.onEvent(subscriptionName, lambda, {}, { parent: this });
-=======
         // Create the CallbackFunction in the cloud layer as opposed to just passing the javascript
         // callback down to pulumi-aws directly.  This ensures that the right configuration values
         // are used that will appropriately respect user settings around things like
         // codepaths/policies etc.
         const opts = { parent: this };
-        const lambda = createCallbackFunction(
-            name, eventHandler, /*isFactoryFunction:*/ false, opts);
+        const lambda = callback.createCallbackFunction(name, eventHandler, data, opts);
 
-        this.topic.onEvent(subscriptionName, eventHandler, {}, opts);
->>>>>>> f6079712
+        this.topic.onEvent(subscriptionName, lambda, {}, opts);
     }
 }