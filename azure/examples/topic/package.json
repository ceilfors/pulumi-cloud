--- conflicted
+++ resolved
@@ -8,13 +8,8 @@
         "build": "tsc"
     },
     "dependencies": {
-<<<<<<< HEAD
-        "@pulumi/pulumi": "^0.16.0",
-        "@pulumi/azure": "^0.16.0",
-=======
         "@pulumi/pulumi": "^0.16.4",
         "@pulumi/azure": "^0.16.4",
->>>>>>> d290510c
         "@pulumi/azure-serverless": "^0.16.0",
         "express": "^4.16.3"
     },
