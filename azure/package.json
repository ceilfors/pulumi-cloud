{
    "name": "@pulumi/cloud-azure",
    "version": "${VERSION}",
    "license": "Apache-2.0",
    "description": "An implementation of the Pulumi Framework for targeting Microsoft Azure.",
    "keywords": [
        "pulumi",
        "cloud",
        "aws"
    ],
    "homepage": "https://pulumi.io",
    "repository": "https://github.com/pulumi/pulumi-cloud",
    "dependencies": {
<<<<<<< HEAD
        "@pulumi/azure": "^0.15.0",
        "@pulumi/docker": "^0.15.0",
        "@pulumi/pulumi": "^0.15.0",
=======
        "@pulumi/pulumi": "^0.15.1-rc",
        "@pulumi/azure": "^0.15.2-rc",
        "@pulumi/azure-serverless": "^0.15.1-rc",
        "@pulumi/docker": "^0.15.1-dev",
        "stream-buffers": "^3.0.2",
        "azure-storage": "^2.10.1",
        "azure-sb": "^0.10.6",
        "azure-arm-containerinstance": "^3.0.0",
        "ms-rest-azure": "^2.5.7",
>>>>>>> 975f1278
        "mime": "^2.0.3",
        "semver": "^5.4.0",
        "express": "^4.16.3"
    },
    "devDependencies": {
        "@types/mime": "^2.0.0",
        "@types/node": "^8.0.26",
        "@types/semver": "^5.4.0",
        "@types/stream-buffers": "^3.0.2",
        "@types/azure-sb": "^0.0.32",
        "@types/express": "^4.16.0",
        "tslint": "^5.7.0",
        "typescript": "^3.0.1"
    },
    "peerDependencies": {
        "@pulumi/cloud": "${VERSION}"
    },
    "pulumi": {
        "runtimeDependencies": {
            "azure-arm-containerinstance": "^3.0.0",
            "ms-rest-azure": "^2.5.7",
            "azure-sb": "^0.10.6",
            "azure-storage": "^2.10.1",
            "express": "^4.16.3"
        }
    }
}<|MERGE_RESOLUTION|>--- conflicted
+++ resolved
@@ -11,11 +11,6 @@
     "homepage": "https://pulumi.io",
     "repository": "https://github.com/pulumi/pulumi-cloud",
     "dependencies": {
-<<<<<<< HEAD
-        "@pulumi/azure": "^0.15.0",
-        "@pulumi/docker": "^0.15.0",
-        "@pulumi/pulumi": "^0.15.0",
-=======
         "@pulumi/pulumi": "^0.15.1-rc",
         "@pulumi/azure": "^0.15.2-rc",
         "@pulumi/azure-serverless": "^0.15.1-rc",
@@ -25,7 +20,6 @@
         "azure-sb": "^0.10.6",
         "azure-arm-containerinstance": "^3.0.0",
         "ms-rest-azure": "^2.5.7",
->>>>>>> 975f1278
         "mime": "^2.0.3",
         "semver": "^5.4.0",
         "express": "^4.16.3"
