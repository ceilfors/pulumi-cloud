--- conflicted
+++ resolved
@@ -14,13 +14,9 @@
         "@pulumi/azure": "^0.14.2",
         "@pulumi/azure-serverless": "^0.14.0-dev-1533941118-g4128ac6",
         "@pulumi/docker": "^0.14.0",
-<<<<<<< HEAD
         "@pulumi/pulumi": "^0.14.4-dev",
-=======
-        "@pulumi/pulumi": "^0.14.3",
         "stream-buffers": "^3.0.2",
         "azure-storage": "^2.10.1",
->>>>>>> caf152bd
         "mime": "^2.0.3",
         "semver": "^5.4.0"
     },
