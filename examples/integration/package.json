{
    "name": "@pulumi/integration-examples",
    "version": "0.0.1",
    "license": "Apache-2.0",
    "main": "bin/index.js",
    "typings": "bin/index.d.ts",
    "scripts": {
        "build": "tsc",
        "lint": "tslint -c ../tslint.json -p tsconfig.json"
    },
    "dependencies": {
<<<<<<< HEAD
        "@pulumi/pulumi": "^0.15.0",
=======
        "@pulumi/pulumi": "^0.15.1-rc",
>>>>>>> 975f1278
        "jsforce": "^1.8.0",
        "request": "^2.81.0",
        "request-promise-native": "^1.0.4",
        "wcstring": "^2.1.1"
    },
    "devDependencies": {
        "@types/node": "^8.0.27",
        "tslint": "^5.7.0",
        "typescript": "^2.1.4"
    },
    "peerDependencies": {
        "@pulumi/cloud": "latest",
        "@pulumi/cloud-aws": "latest"
    }
}<|MERGE_RESOLUTION|>--- conflicted
+++ resolved
@@ -9,11 +9,7 @@
         "lint": "tslint -c ../tslint.json -p tsconfig.json"
     },
     "dependencies": {
-<<<<<<< HEAD
-        "@pulumi/pulumi": "^0.15.0",
-=======
         "@pulumi/pulumi": "^0.15.1-rc",
->>>>>>> 975f1278
         "jsforce": "^1.8.0",
         "request": "^2.81.0",
         "request-promise-native": "^1.0.4",
