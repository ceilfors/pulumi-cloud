{
    "name": "simplecontainers",
    "version": "0.1",
    "main": "bin/index.js",
    "typings": "bin/index.d.ts",
    "scripts": {
        "build": "tsc"
    },
    "dependencies": {
<<<<<<< HEAD
        "@pulumi/pulumi": "^0.14.0"
=======
        "@pulumi/pulumi": "^0.14.1"
>>>>>>> 29bde749
    },
    "devDependencies": {
        "@types/node": "^8.0.27"
    },
    "peerDependencies": {
        "@pulumi/cloud": "latest",
        "@pulumi/cloud-aws": "latest"
    }
}<|MERGE_RESOLUTION|>--- conflicted
+++ resolved
@@ -7,11 +7,7 @@
         "build": "tsc"
     },
     "dependencies": {
-<<<<<<< HEAD
-        "@pulumi/pulumi": "^0.14.0"
-=======
         "@pulumi/pulumi": "^0.14.1"
->>>>>>> 29bde749
     },
     "devDependencies": {
         "@types/node": "^8.0.27"
